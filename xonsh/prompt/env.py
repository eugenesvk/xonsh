# -*- coding: utf-8 -*-
"""Prompt formatter for virtualenv and others"""

import os
import builtins

import xonsh.platform as xp


def env_name(pre_chars="(", post_chars=")"):
    """Extract the current environment name from $VIRTUAL_ENV or
    $CONDA_DEFAULT_ENV if that is set
    """
<<<<<<< HEAD
    env_path = builtins.__xonsh__.env.get('VIRTUAL_ENV', '')
    if len(env_path) == 0 and xp.ON_ANACONDA:
        env_path = builtins.__xonsh__.env.get('CONDA_DEFAULT_ENV', '')
=======
    env_path = builtins.__xonsh_env__.get("VIRTUAL_ENV", "")
    if len(env_path) == 0 and xp.ON_ANACONDA:
        env_path = builtins.__xonsh_env__.get("CONDA_DEFAULT_ENV", "")
>>>>>>> 7a6c3b8f
    env_name = os.path.basename(env_path)
    if env_name:
        return pre_chars + env_name + post_chars


def vte_new_tab_cwd():
    """This prints an escape sequence that tells VTE terminals the hostname
    and pwd. This should not be needed in most cases, but sometimes is for
    certain Linux terminals that do not read the PWD from the environment
    on startup. Note that this does not return a string, it simply prints
    and flushes the escape sequence to stdout directly.
    """
<<<<<<< HEAD
    env = builtins.__xonsh__.env
    t = '\033]7;file://{}{}\007'
    s = t.format(env.get('HOSTNAME'), env.get('PWD'))
    print(s, end='', flush=True)
=======
    env = builtins.__xonsh_env__
    t = "\033]7;file://{}{}\007"
    s = t.format(env.get("HOSTNAME"), env.get("PWD"))
    print(s, end="", flush=True)
>>>>>>> 7a6c3b8f
<|MERGE_RESOLUTION|>--- conflicted
+++ resolved
@@ -11,15 +11,9 @@
     """Extract the current environment name from $VIRTUAL_ENV or
     $CONDA_DEFAULT_ENV if that is set
     """
-<<<<<<< HEAD
-    env_path = builtins.__xonsh__.env.get('VIRTUAL_ENV', '')
+    env_path = builtins.__xonsh__.env.get("VIRTUAL_ENV", "")
     if len(env_path) == 0 and xp.ON_ANACONDA:
-        env_path = builtins.__xonsh__.env.get('CONDA_DEFAULT_ENV', '')
-=======
-    env_path = builtins.__xonsh_env__.get("VIRTUAL_ENV", "")
-    if len(env_path) == 0 and xp.ON_ANACONDA:
-        env_path = builtins.__xonsh_env__.get("CONDA_DEFAULT_ENV", "")
->>>>>>> 7a6c3b8f
+        env_path = builtins.__xonsh__.env.get("CONDA_DEFAULT_ENV", "")
     env_name = os.path.basename(env_path)
     if env_name:
         return pre_chars + env_name + post_chars
@@ -32,14 +26,7 @@
     on startup. Note that this does not return a string, it simply prints
     and flushes the escape sequence to stdout directly.
     """
-<<<<<<< HEAD
     env = builtins.__xonsh__.env
-    t = '\033]7;file://{}{}\007'
-    s = t.format(env.get('HOSTNAME'), env.get('PWD'))
-    print(s, end='', flush=True)
-=======
-    env = builtins.__xonsh_env__
     t = "\033]7;file://{}{}\007"
     s = t.format(env.get("HOSTNAME"), env.get("PWD"))
-    print(s, end="", flush=True)
->>>>>>> 7a6c3b8f
+    print(s, end="", flush=True)