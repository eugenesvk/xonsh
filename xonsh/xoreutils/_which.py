#!/usr/bin/env python
# Copyright (c) 2002-2007 ActiveState Software Inc.

# Permission is hereby granted, free of charge, to any person obtaining a
# copy of this software and associated documentation files (the
# "Software"), to deal in the Software without restriction, including
# without limitation the rights to use, copy, modify, merge, publish,
# distribute, sublicense, and/or sell copies of the Software, and to
# permit persons to whom the Software is furnished to do so, subject to
# the following conditions:
#
# The above copyright notice and this permission notice shall be included
# in all copies or substantial portions of the Software.
#
# THE SOFTWARE IS PROVIDED "AS IS", WITHOUT WARRANTY OF ANY KIND, EXPRESS
# OR IMPLIED, INCLUDING BUT NOT LIMITED TO THE WARRANTIES OF
# MERCHANTABILITY, FITNESS FOR A PARTICULAR PURPOSE AND NONINFRINGEMENT.
# IN NO EVENT SHALL THE AUTHORS OR COPYRIGHT HOLDERS BE LIABLE FOR ANY
# CLAIM, DAMAGES OR OTHER LIABILITY, WHETHER IN AN ACTION OF CONTRACT,
# TORT OR OTHERWISE, ARISING FROM, OUT OF OR IN CONNECTION WITH THE
# SOFTWARE OR THE USE OR OTHER DEALINGS IN THE SOFTWARE.
#
# Author:
#   Trent Mick (TrentM@ActiveState.com)
# Home:
#   http://trentm.com/projects/which/
import os
import sys
import stat
import getopt
import builtins
import collections.abc as cabc

r"""Find the full path to commands.

which(command, path=None, verbose=0, exts=None)
    Return the full path to the first match of the given command on the
    path.

whichall(command, path=None, verbose=0, exts=None)
    Return a list of full paths to all matches of the given command on
    the path.

whichgen(command, path=None, verbose=0, exts=None)
    Return a generator which will yield full paths to all matches of the
    given command on the path.

By default the PATH environment variable is searched (as well as, on
Windows, the AppPaths key in the registry), but a specific 'path' list
to search may be specified as well.  On Windows, the PATHEXT environment
variable is applied as appropriate.

If "verbose" is true then a tuple of the form
    (<fullpath>, <matched-where-description>)
is returned for each match. The latter element is a textual description
of where the match was found. For example:
    from PATH element 0
    from HKLM\SOFTWARE\...\perl.exe
"""

_cmdlnUsage = """
    Show the full path of commands.

    Usage:
        which [<options>...] [<command-name>...]

    Options:
        -h, --help      Print this help and exit.
        -V, --version   Print the version info and exit.

        -a, --all       Print *all* matching paths.
        -v, --verbose   Print out how matches were located and
                        show near misses on stderr.
        -q, --quiet     Just print out matches. I.e., do not print out
                        near misses.

        -p <altpath>, --path=<altpath>
                        An alternative path (list of directories) may
                        be specified for searching.
        -e <exts>, --exts=<exts>
                        Specify a list of extensions to consider instead
                        of the usual list (';'-separate list, Windows
                        only).

    Show the full path to the program that would be run for each given
    command name, if any. Which, like GNU's which, returns the number of
    failed arguments, or -1 when no <command-name> was given.

    Near misses include duplicates, non-regular files and (on Un*x)
    files without executable access.
"""

__version_info__ = (1, 2, 0)
__version__ = ".".join(map(str, __version_info__))
__all__ = ["which", "whichall", "whichgen", "WhichError"]


class WhichError(Exception):
    pass


# internal support stuff


def _getRegisteredExecutable(exeName):
    """Windows allow application paths to be registered in the registry."""
    registered = None
    if sys.platform.startswith("win"):
        if os.path.splitext(exeName)[1].lower() != ".exe":
            exeName += ".exe"
        try:
            import winreg as _winreg
        except ImportError:
            import _winreg
        try:
            key = "SOFTWARE\\Microsoft\\Windows\\CurrentVersion\\App Paths\\" + exeName
            value = _winreg.QueryValue(_winreg.HKEY_LOCAL_MACHINE, key)
            registered = (value, "from HKLM\\" + key)
        except _winreg.error:
            pass
        if registered and not os.path.exists(registered[0]):
            registered = None
    return registered


def _samefile(fname1, fname2):
    if sys.platform.startswith("win"):
        return os.path.normpath(os.path.normcase(fname1)) == os.path.normpath(
            os.path.normcase(fname2)
        )
    else:
        return os.path.samefile(fname1, fname2)


def _cull(potential, matches, verbose=0):
    """Cull inappropriate matches. Possible reasons:
        - a duplicate of a previous match
        - not a disk file
        - not executable (non-Windows)
    If 'potential' is approved it is returned and added to 'matches'.
    Otherwise, None is returned.
    """
    for match in matches:  # don't yield duplicates
        if _samefile(potential[0], match[0]):
            if verbose:
                sys.stderr.write("duplicate: %s (%s)\n" % potential)
            return None
    else:
        if not stat.S_ISREG(os.stat(potential[0]).st_mode):
            if verbose:
                sys.stderr.write("not a regular file: %s (%s)\n" % potential)
        elif sys.platform != "win32" and not os.access(potential[0], os.X_OK):
            if verbose:
                sys.stderr.write("no executable access: %s (%s)\n" % potential)
        else:
            matches.append(potential)
            return potential


# module API


def whichgen(command, path=None, verbose=0, exts=None):
    """Return a generator of full paths to the given command.

    "command" is a the name of the executable to search for.
    "path" is an optional alternate path list to search. The default it
        to use the PATH environment variable.
    "verbose", if true, will cause a 2-tuple to be returned for each
        match. The second element is a textual description of where the
        match was found.
    "exts" optionally allows one to specify a list of extensions to use
        instead of the standard list for this system. This can
        effectively be used as an optimization to, for example, avoid
        stat's of "foo.vbs" when searching for "foo" and you know it is
        not a VisualBasic script but ".vbs" is on PATHEXT. This option
        is only supported on Windows.

    This method returns a generator which yields tuples of the form (<path to
    command>, <where path found>).
    """
    matches = []
    if path is None:
        usingGivenPath = 0
        path = os.environ.get("PATH", "").split(os.pathsep)
        if sys.platform.startswith("win"):
            path.insert(0, os.curdir)  # implied by Windows shell
    else:
        usingGivenPath = 1

    # Windows has the concept of a list of extensions (PATHEXT env var).
    if sys.platform.startswith("win"):
        if exts is None:
<<<<<<< HEAD
            exts = builtins.__xonsh__.env['PATHEXT']
=======
            exts = builtins.__xonsh_env__["PATHEXT"]
>>>>>>> 7a6c3b8f
            # If '.exe' is not in exts then obviously this is Win9x and
            # or a bogus PATHEXT, then use a reasonable default.
            for ext in exts:
                if ext.lower() == ".exe":
                    break
            else:
                exts = [".COM", ".EXE", ".BAT", ".CMD"]
        elif not isinstance(exts, cabc.Sequence):
            raise TypeError("'exts' argument must be a sequence or None")
    else:
        if exts is not None:
            raise WhichError(
                "'exts' argument is not supported on " "platform '%s'" % sys.platform
            )
        exts = []

    # File name cannot have path separators because PATH lookup does not
    # work that way.
    if os.sep in command or os.altsep and os.altsep in command:
        if os.path.exists(command):
            match = _cull((command, "explicit path given"), matches, verbose)
            yield match
    else:
        for i in range(len(path)):
            dirName = path[i]
            # On windows the dirName *could* be quoted, drop the quotes
            if (
                sys.platform.startswith("win")
                and len(dirName) >= 2
                and dirName[0] == '"'
                and dirName[-1] == '"'
            ):
                dirName = dirName[1:-1]
            for ext in [""] + exts:
                absName = os.path.abspath(
                    os.path.normpath(os.path.join(dirName, command + ext))
                )
                if os.path.isfile(absName):
                    if usingGivenPath:
                        fromWhere = "from given path element %d" % i
                    elif not sys.platform.startswith("win"):
                        fromWhere = "from PATH element %d" % i
                    elif i == 0:
                        fromWhere = "from current directory"
                    else:
                        fromWhere = "from PATH element %d" % (i - 1)
                    match = _cull((absName, fromWhere), matches, verbose)
                    if match:
                        yield match
        match = _getRegisteredExecutable(command)
        if match is not None:
            match = _cull(match, matches, verbose)
            if match:
                yield match


def which(command, path=None, verbose=0, exts=None):
    """Return the full path to the first match of the given command on
    the path.

    "command" is a the name of the executable to search for.
    "path" is an optional alternate path list to search. The default it
        to use the PATH environment variable.
    "verbose", if true, will cause a 2-tuple to be returned. The second
        element is a textual description of where the match was found.
    "exts" optionally allows one to specify a list of extensions to use
        instead of the standard list for this system. This can
        effectively be used as an optimization to, for example, avoid
        stat's of "foo.vbs" when searching for "foo" and you know it is
        not a VisualBasic script but ".vbs" is on PATHEXT. This option
        is only supported on Windows.

    If no match is found for the command, a WhichError is raised.
    """
    try:
        absName, fromWhere = next(whichgen(command, path, verbose, exts))
    except StopIteration:
        raise WhichError("Could not find '%s' on the path." % command)
    if verbose:
        return absName, fromWhere
    else:
        return absName


def whichall(command, path=None, verbose=0, exts=None):
    """Return a list of full paths to all matches of the given command
    on the path.

    "command" is a the name of the executable to search for.
    "path" is an optional alternate path list to search. The default it
        to use the PATH environment variable.
    "verbose", if true, will cause a 2-tuple to be returned for each
        match. The second element is a textual description of where the
        match was found.
    "exts" optionally allows one to specify a list of extensions to use
        instead of the standard list for this system. This can
        effectively be used as an optimization to, for example, avoid
        stat's of "foo.vbs" when searching for "foo" and you know it is
        not a VisualBasic script but ".vbs" is on PATHEXT. This option
        is only supported on Windows.
    """
    if verbose:
        return list(whichgen(command, path, verbose, exts))
    else:
        return list(absName for absName, _ in whichgen(command, path, verbose, exts))


# mainline


def main(argv):
    all = 0
    verbose = 0
    altpath = None
    exts = None
    try:
        optlist, args = getopt.getopt(
            argv[1:],
            "haVvqp:e:",
            ["help", "all", "version", "verbose", "quiet", "path=", "exts="],
        )
    except getopt.GetoptErrsor as msg:
        sys.stderr.write("which: error: %s. Your invocation was: %s\n" % (msg, argv))
        sys.stderr.write("Try 'which --help'.\n")
        return 1
    for opt, optarg in optlist:
        if opt in ("-h", "--help"):
            print(_cmdlnUsage)
            return 0
        elif opt in ("-V", "--version"):
            print("which %s" % __version__)
            return 0
        elif opt in ("-a", "--all"):
            all = 1
        elif opt in ("-v", "--verbose"):
            verbose = 1
        elif opt in ("-q", "--quiet"):
            verbose = 0
        elif opt in ("-p", "--path"):
            if optarg:
                altpath = optarg.split(os.pathsep)
            else:
                altpath = []
        elif opt in ("-e", "--exts"):
            if optarg:
                exts = optarg.split(os.pathsep)
            else:
                exts = []

    if len(args) == 0:
        return -1

    failures = 0
    for arg in args:
        # print "debug: search for %r" % arg
        nmatches = 0
        for absName, fromWhere in whichgen(
            arg, path=altpath, verbose=verbose, exts=exts
        ):
            if verbose:
                print("%s (%s)" % (absName, fromWhere))
            else:
                print(absName)
            nmatches += 1
            if not all:
                break
        if not nmatches:
            failures += 1
    return failures


if __name__ == "__main__":
    sys.exit(main(sys.argv))<|MERGE_RESOLUTION|>--- conflicted
+++ resolved
@@ -191,11 +191,7 @@
     # Windows has the concept of a list of extensions (PATHEXT env var).
     if sys.platform.startswith("win"):
         if exts is None:
-<<<<<<< HEAD
-            exts = builtins.__xonsh__.env['PATHEXT']
-=======
-            exts = builtins.__xonsh_env__["PATHEXT"]
->>>>>>> 7a6c3b8f
+            exts = builtins.__xonsh__.env["PATHEXT"]
             # If '.exe' is not in exts then obviously this is Win9x and
             # or a bogus PATHEXT, then use a reasonable default.
             for ext in exts:
