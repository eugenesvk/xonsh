--- conflicted
+++ resolved
@@ -270,11 +270,8 @@
                      'yield', 'from', 'raise', 'with', 'dollar_lparen',
                      'dollar_lbrace', 'dollar_lbracket', 'try',
                      'bang_lparen', 'bang_lbracket', 'comma', 'rparen',
-<<<<<<< HEAD
-                     'rbracket', 'indent', 'dedent', 'newline']
-=======
-                     'rbracket', 'at_lparen', 'atdollar_lparen']
->>>>>>> b2663358
+                     'rbracket', 'at_lparen', 'atdollar_lparen', 'indent',
+                     'dedent', 'newline']
         for rule in tok_rules:
             self._tok_rule(rule)
 
