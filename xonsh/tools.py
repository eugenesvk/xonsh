--- conflicted
+++ resolved
@@ -1390,16 +1390,12 @@
     return os.path.normcase(os.path.abspath(p))
 
 
-<<<<<<< HEAD
 def expanduser_abs_path(inp):
     """ Provides user expanded absolute path """
     return os.path.abspath(os.path.expanduser(inp))
 
 
-class CommandsCache(Set):
-=======
 class CommandsCache(abc.Set):
->>>>>>> ce79bb7a
     """A lazy cache representing the commands available on the file system."""
 
     def __init__(self):
