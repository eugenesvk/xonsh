# -*- coding: utf-8 -*-
"""Key bindings for prompt_toolkit xonsh shell."""
import builtins

from prompt_toolkit.enums import DEFAULT_BUFFER
from prompt_toolkit.filters import (
    Condition,
    IsMultiline,
    HasSelection,
    EmacsInsertMode,
    ViInsertMode,
)
from prompt_toolkit.keys import Keys

from xonsh.aliases import xonsh_exit
from xonsh.tools import check_for_partial_string, get_line_continuation
from xonsh.shell import transform_command

<<<<<<< HEAD
env = builtins.__xonsh__.env
DEDENT_TOKENS = frozenset(['raise', 'return', 'pass', 'break', 'continue'])
=======
env = builtins.__xonsh_env__
DEDENT_TOKENS = frozenset(["raise", "return", "pass", "break", "continue"])
>>>>>>> 7a6c3b8f


def carriage_return(b, cli, *, autoindent=True):
    """Preliminary parser to determine if 'Enter' key should send command to the
    xonsh parser for execution or should insert a newline for continued input.

    Current 'triggers' for inserting a newline are:
    - Not on first line of buffer and line is non-empty
    - Previous character is a colon (covers if, for, etc...)
    - User is in an open paren-block
    - Line ends with backslash
    - Any text exists below cursor position (relevant when editing previous
    multiline blocks)
    """
    doc = b.document
    at_end_of_line = _is_blank(doc.current_line_after_cursor)
    current_line_blank = _is_blank(doc.current_line)

    indent = env.get("INDENT") if autoindent else ""

    partial_string_info = check_for_partial_string(doc.text)
    in_partial_string = (
        partial_string_info[0] is not None and partial_string_info[1] is None
    )

    # indent after a colon
    if doc.current_line_before_cursor.strip().endswith(":") and at_end_of_line:
        b.newline(copy_margin=autoindent)
        b.insert_text(indent, fire_event=False)
    # if current line isn't blank, check dedent tokens
    elif (
        not current_line_blank
        and doc.current_line.split(maxsplit=1)[0] in DEDENT_TOKENS
        and doc.line_count > 1
    ):
        b.newline(copy_margin=autoindent)
        b.delete_before_cursor(count=len(indent))
    elif not doc.on_first_line and not current_line_blank:
        b.newline(copy_margin=autoindent)
    elif doc.current_line.endswith(get_line_continuation()):
        b.newline(copy_margin=autoindent)
    elif doc.find_next_word_beginning() is not None and (
        any(not _is_blank(i) for i in doc.lines_from_current[1:])
    ):
        b.newline(copy_margin=autoindent)
    elif not current_line_blank and not can_compile(doc.text):
        b.newline(copy_margin=autoindent)
    elif current_line_blank and in_partial_string:
        b.newline(copy_margin=autoindent)
    else:
        b.accept_action.validate_and_handle(cli, b)


def _is_blank(l):
    return len(l.strip()) == 0


def can_compile(src):
    """Returns whether the code can be compiled, i.e. it is valid xonsh."""
    src = src if src.endswith("\n") else src + "\n"
    src = transform_command(src, show_diff=False)
    src = src.lstrip()
    try:
<<<<<<< HEAD
        builtins.__xonsh__.execer.compile(src, mode='single', glbs=None,
                                          locs=builtins.__xonsh__.ctx)
=======
        builtins.__xonsh_execer__.compile(
            src, mode="single", glbs=None, locs=builtins.__xonsh_ctx__
        )
>>>>>>> 7a6c3b8f
        rtn = True
    except SyntaxError:
        rtn = False
    except Exception:
        rtn = True
    return rtn


@Condition
def tab_insert_indent(cli):
    """Check if <Tab> should insert indent instead of starting autocompletion.
    Checks if there are only whitespaces before the cursor - if so indent
    should be inserted, otherwise autocompletion.

    """
    before_cursor = cli.current_buffer.document.current_line_before_cursor

    return bool(before_cursor.isspace())


@Condition
def beginning_of_line(cli):
    """Check if cursor is at beginning of a line other than the first line in a
    multiline document
    """
    before_cursor = cli.current_buffer.document.current_line_before_cursor

    return bool(
        len(before_cursor) == 0 and not cli.current_buffer.document.on_first_line
    )


@Condition
def end_of_line(cli):
    """Check if cursor is at the end of a line other than the last line in a
    multiline document
    """
    d = cli.current_buffer.document
    at_end = d.is_cursor_at_the_end_of_line
    last_line = d.is_cursor_at_the_end

    return bool(at_end and not last_line)


@Condition
def should_confirm_completion(cli):
    """Check if completion needs confirmation"""
<<<<<<< HEAD
    return (builtins.__xonsh__.env.get('COMPLETIONS_CONFIRM') and
            cli.current_buffer.complete_state)
=======
    return (
        builtins.__xonsh_env__.get("COMPLETIONS_CONFIRM")
        and cli.current_buffer.complete_state
    )
>>>>>>> 7a6c3b8f


# Copied from prompt-toolkit's key_binding/bindings/basic.py
@Condition
def ctrl_d_condition(cli):
    """Ctrl-D binding is only active when the default buffer is selected and
    empty.
    """
    if builtins.__xonsh__.env.get("IGNOREEOF"):
        raise EOFError
    else:
        return cli.current_buffer_name == DEFAULT_BUFFER and not cli.current_buffer.text


@Condition
def autopair_condition(cli):
    """Check if XONSH_AUTOPAIR is set"""
    return builtins.__xonsh__.env.get("XONSH_AUTOPAIR", False)


@Condition
def whitespace_or_bracket_before(cli):
    """Check if there is whitespace or an opening
       bracket to the left of the cursor"""
    d = cli.current_buffer.document
    return bool(
        d.cursor_position == 0
        or d.char_before_cursor.isspace()
        or d.char_before_cursor in "([{"
    )


@Condition
def whitespace_or_bracket_after(cli):
    """Check if there is whitespace or a closing
       bracket to the right of the cursor"""
    d = cli.current_buffer.document
    return bool(
        d.is_cursor_at_the_end_of_line
        or d.current_char.isspace()
        or d.current_char in ")]}"
    )


def load_xonsh_bindings(key_bindings_manager):
    """
    Load custom key bindings.
    """
    handle = key_bindings_manager.registry.add_binding
    has_selection = HasSelection()
    insert_mode = ViInsertMode() | EmacsInsertMode()

    @handle(Keys.Tab, filter=tab_insert_indent)
    def insert_indent(event):
        """
        If there are only whitespaces before current cursor position insert
        indent instead of autocompleting.
        """
        event.cli.current_buffer.insert_text(env.get("INDENT"))

    @handle(Keys.ControlX, Keys.ControlE, filter=~has_selection)
    def open_editor(event):
        """ Open current buffer in editor """
        event.current_buffer.open_in_editor(event.cli)

    @handle(Keys.BackTab, filter=insert_mode)
    def insert_literal_tab(event):
        """ Insert literal tab on Shift+Tab instead of autocompleting """
        b = event.current_buffer
        if b.complete_state:
            b.complete_previous()
        else:
            event.cli.current_buffer.insert_text(env.get("INDENT"))

    @handle("(", filter=autopair_condition & whitespace_or_bracket_after)
    def insert_right_parens(event):
        event.cli.current_buffer.insert_text("(")
        event.cli.current_buffer.insert_text(")", move_cursor=False)

    @handle(")", filter=autopair_condition)
    def overwrite_right_parens(event):
        buffer = event.cli.current_buffer
        if buffer.document.current_char == ")":
            buffer.cursor_position += 1
        else:
            buffer.insert_text(")")

    @handle("[", filter=autopair_condition & whitespace_or_bracket_after)
    def insert_right_bracket(event):
        event.cli.current_buffer.insert_text("[")
        event.cli.current_buffer.insert_text("]", move_cursor=False)

    @handle("]", filter=autopair_condition)
    def overwrite_right_bracket(event):
        buffer = event.cli.current_buffer

        if buffer.document.current_char == "]":
            buffer.cursor_position += 1
        else:
            buffer.insert_text("]")

    @handle("{", filter=autopair_condition & whitespace_or_bracket_after)
    def insert_right_brace(event):
        event.cli.current_buffer.insert_text("{")
        event.cli.current_buffer.insert_text("}", move_cursor=False)

    @handle("}", filter=autopair_condition)
    def overwrite_right_brace(event):
        buffer = event.cli.current_buffer

        if buffer.document.current_char == "}":
            buffer.cursor_position += 1
        else:
            buffer.insert_text("}")

    @handle("'", filter=autopair_condition)
    def insert_right_quote(event):
        buffer = event.cli.current_buffer

        if buffer.document.current_char == "'":
            buffer.cursor_position += 1
        elif whitespace_or_bracket_before(event.cli) and whitespace_or_bracket_after(
            event.cli
        ):
            buffer.insert_text("'")
            buffer.insert_text("'", move_cursor=False)
        else:
            buffer.insert_text("'")

    @handle('"', filter=autopair_condition)
    def insert_right_double_quote(event):
        buffer = event.cli.current_buffer

        if buffer.document.current_char == '"':
            buffer.cursor_position += 1
        elif whitespace_or_bracket_before(event.cli) and whitespace_or_bracket_after(
            event.cli
        ):
            buffer.insert_text('"')
            buffer.insert_text('"', move_cursor=False)
        else:
            buffer.insert_text('"')

    @handle(Keys.Backspace, filter=autopair_condition)
    def delete_brackets_or_quotes(event):
        """Delete empty pair of brackets or quotes"""
        buffer = event.cli.current_buffer
        before = buffer.document.char_before_cursor
        after = buffer.document.current_char

        if any(
            [before == b and after == a for (b, a) in ["()", "[]", "{}", "''", '""']]
        ):
            buffer.delete(1)

        buffer.delete_before_cursor(1)

    @handle(Keys.ControlD, filter=ctrl_d_condition)
    def call_exit_alias(event):
        """Use xonsh exit function"""
        b = event.cli.current_buffer
        b.accept_action.validate_and_handle(event.cli, b)
        xonsh_exit([])

    @handle(Keys.ControlJ, filter=IsMultiline())
    def multiline_carriage_return(event):
        """ Wrapper around carriage_return multiline parser """
        b = event.cli.current_buffer
        carriage_return(b, event.cli)

    @handle(Keys.ControlJ, filter=should_confirm_completion)
    def enter_confirm_completion(event):
        """Ignore <enter> (confirm completion)"""
        event.current_buffer.complete_state = None

    @handle(Keys.Escape, filter=should_confirm_completion)
    def esc_cancel_completion(event):
        """Use <ESC> to cancel completion"""
        event.cli.current_buffer.cancel_completion()

    @handle(Keys.Escape, Keys.ControlJ)
    def execute_block_now(event):
        """Execute a block of text irrespective of cursor position"""
        b = event.cli.current_buffer
        b.accept_action.validate_and_handle(event.cli, b)

    @handle(Keys.Left, filter=beginning_of_line)
    def wrap_cursor_back(event):
        """Move cursor to end of previous line unless at beginning of
        document
        """
        b = event.cli.current_buffer
        b.cursor_up(count=1)
        relative_end_index = b.document.get_end_of_line_position()
        b.cursor_right(count=relative_end_index)

    @handle(Keys.Right, filter=end_of_line)
    def wrap_cursor_forward(event):
        """Move cursor to beginning of next line unless at end of document"""
        b = event.cli.current_buffer
        relative_begin_index = b.document.get_start_of_line_position()
        b.cursor_left(count=abs(relative_begin_index))
        b.cursor_down(count=1)

    @handle(Keys.ControlI, filter=insert_mode)
    def generate_completions(event):
        """
        Tab-completion: where the first tab completes the common suffix and the
        second tab lists all the completions.

        Notes
        -----
        This method was forked from the mainline prompt-toolkit repo.
        Copyright (c) 2014, Jonathan Slenders, All rights reserved.
        """
        b = event.current_buffer

        def second_tab():
            if b.complete_state:
                b.complete_next()
            else:
                event.cli.start_completion(select_first=False)

        # On the second tab-press, or when already navigating through
        # completions.
        if event.is_repeat or b.complete_state:
            second_tab()
        else:
            event.cli.start_completion(insert_common_part=True, select_first=False)<|MERGE_RESOLUTION|>--- conflicted
+++ resolved
@@ -16,13 +16,8 @@
 from xonsh.tools import check_for_partial_string, get_line_continuation
 from xonsh.shell import transform_command
 
-<<<<<<< HEAD
 env = builtins.__xonsh__.env
-DEDENT_TOKENS = frozenset(['raise', 'return', 'pass', 'break', 'continue'])
-=======
-env = builtins.__xonsh_env__
 DEDENT_TOKENS = frozenset(["raise", "return", "pass", "break", "continue"])
->>>>>>> 7a6c3b8f
 
 
 def carriage_return(b, cli, *, autoindent=True):
@@ -86,14 +81,9 @@
     src = transform_command(src, show_diff=False)
     src = src.lstrip()
     try:
-<<<<<<< HEAD
-        builtins.__xonsh__.execer.compile(src, mode='single', glbs=None,
-                                          locs=builtins.__xonsh__.ctx)
-=======
-        builtins.__xonsh_execer__.compile(
-            src, mode="single", glbs=None, locs=builtins.__xonsh_ctx__
+        builtins.__xonsh__.execer.compile(
+            src, mode="single", glbs=None, locs=builtins.__xonsh__.ctx
         )
->>>>>>> 7a6c3b8f
         rtn = True
     except SyntaxError:
         rtn = False
@@ -141,15 +131,10 @@
 @Condition
 def should_confirm_completion(cli):
     """Check if completion needs confirmation"""
-<<<<<<< HEAD
-    return (builtins.__xonsh__.env.get('COMPLETIONS_CONFIRM') and
-            cli.current_buffer.complete_state)
-=======
     return (
-        builtins.__xonsh_env__.get("COMPLETIONS_CONFIRM")
+        builtins.__xonsh__.env.get("COMPLETIONS_CONFIRM")
         and cli.current_buffer.complete_state
     )
->>>>>>> 7a6c3b8f
 
 
 # Copied from prompt-toolkit's key_binding/bindings/basic.py
