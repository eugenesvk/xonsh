# -*- coding: utf-8 -*-
"""The prompt_toolkit based xonsh shell."""
import os
import sys
import builtins
from warnings import warn

from prompt_toolkit.shortcuts import prompt
from prompt_toolkit.key_binding.manager import KeyBindingManager
from prompt_toolkit.auto_suggest import AutoSuggestFromHistory
<<<<<<< HEAD
from prompt_toolkit.layout.lexers import PygmentsLexer
from prompt_toolkit.filters import Condition, IsMultiline
from prompt_toolkit.keys import Keys
=======
from prompt_toolkit.filters import Condition
from prompt_toolkit.keys import Keys
from pygments.token import Token
from prompt_toolkit.layout.lexers import PygmentsLexer
>>>>>>> 41b144e3
from pygments.style import Style
from pygments.styles.default import DefaultStyle
from pygments.token import (Keyword, Name, Comment, String, Error, Number,
                            Operator, Generic, Whitespace, Token)

from xonsh.base_shell import BaseShell
from xonsh.tools import format_prompt_for_prompt_toolkit, _make_style
from xonsh.prompt_toolkit_completer import PromptToolkitCompleter
from xonsh.prompt_toolkit_history import LimitedFileHistory
from xonsh.prompt_toolkit_key_bindings import load_xonsh_bindings
from xonsh.pyghooks import XonshLexer


def setup_history():
    """Creates history object."""
    env = builtins.__xonsh_env__
    hfile = env.get('XONSH_HISTORY_FILE')
    history = LimitedFileHistory()
    try:
        history.read_history_file(hfile)
    except PermissionError:
        warn('do not have read permissions for ' + hfile, RuntimeWarning)
    return history


def teardown_history(history):
    """Tears down the history object."""
    import builtins
    env = builtins.__xonsh_env__
    hsize = env.get('XONSH_HISTORY_SIZE')[0]
    hfile = env.get('XONSH_HISTORY_FILE')
    try:
        history.save_history_to_file(hfile, hsize)
    except PermissionError:
        warn('do not have write permissions for ' + hfile, RuntimeWarning)


class PromptToolkitShell(BaseShell):
    """The xonsh shell."""

    def __init__(self, **kwargs):
        super().__init__(**kwargs)
        self.history = setup_history()
        self.pt_completer = PromptToolkitCompleter(self.completer, self.ctx)
        self.key_bindings_manager = KeyBindingManager(
            enable_auto_suggest_bindings=True,
            enable_search=True,
            enable_abort_and_exit_bindings=True,
            enable_vi_mode=Condition(lambda cli: builtins.__xonsh_env__.get('VI_MODE')),
            enable_open_in_editor=True)
        load_xonsh_bindings(self.key_bindings_manager)


    def __del__(self):
        if self.history is not None:
            teardown_history(self.history)

    def cmdloop(self, intro=None):
        """Enters a loop that reads and execute input from user."""
        if intro:
            print(intro)
        _auto_suggest = AutoSuggestFromHistory()
        while not builtins.__xonsh_exit__:
            try:
                token_func, style_cls = self._get_prompt_tokens_and_style()
                env = builtins.__xonsh_env__
                mouse_support = env.get('MOUSE_SUPPORT')
                if env.get('AUTO_SUGGEST'):
                    auto_suggest = _auto_suggest
                else:
                    auto_suggest = None
                completions_display = env.get('COMPLETIONS_DISPLAY')
                multicolumn = (completions_display == 'multi')
                completer = None if completions_display == 'none' else self.pt_completer
<<<<<<< HEAD
                @self.key_bindings_manager.registry.add_binding(Keys.F10, filter=IsMultiline())
                def _(event):
                    b = event.cli.current_buffer
                    if b.document.char_before_cursor == ':':
                        b.document = b.document.insert_after('\n'+env.get('INDENT'))
                        b.cursor_down()
=======
>>>>>>> 41b144e3

                line = prompt(
                    mouse_support=mouse_support,
                    auto_suggest=auto_suggest,
                    get_prompt_tokens=token_func,
                    style=style_cls,
                    completer=completer,
                    lexer=PygmentsLexer(XonshLexer),
                    history=self.history,
                    multiline=True,
<<<<<<< HEAD
=======
                    enable_history_search=True,
>>>>>>> 41b144e3
                    key_bindings_registry=self.key_bindings_manager.registry,
                    display_completions_in_columns=multicolumn)



                    
                if not line:
                    self.emptyline()
                else:
                    line = self.precmd(line)
                    self.default(line)
            except KeyboardInterrupt:
                self.reset_buffer()
            except EOFError:
                if builtins.__xonsh_env__.get("IGNOREEOF"):
                    print('Use "exit" to leave the shell.')
                else:
                    break

    def _get_prompt_tokens_and_style(self):
        """Returns function to pass as prompt to prompt_toolkit."""
        token_names, cstyles, strings = format_prompt_for_prompt_toolkit(self.prompt)
        tokens = [getattr(Token, n) for n in token_names]

        def get_tokens(cli):
            return list(zip(tokens, strings))

        custom_style = _xonsh_style(tokens, cstyles)

        return get_tokens, custom_style


def _xonsh_style(tokens=tuple(), cstyles=tuple()):
    class XonshStyle(Style):
        styles = {
            Whitespace: "GRAY",
            Comment: "UNDERLINE INTENSE GRAY",
            Comment.Preproc: "UNDERLINE INTENSE GRAY",
            Keyword: "BOLD GREEN",
            Keyword.Pseudo: "GREEN",
            Keyword.Type: "MAGENTA",
            Operator: "GRAY",
            Operator.Word: "BOLD",
            Name.Builtin: "INTENSE GREEN",
            Name.Function: "BLUE",
            Name.Class: "BOLD BLUE",
            Name.Namespace: "BOLD BLUE",
            Name.Exception: "BOLD INTENSE RED",
            Name.Variable: "CYAN",
            Name.Constant: "RED",
            Name.Label: "YELLOW",
            Name.Entity: "BOLD WHITE",
            Name.Attribute: "CYAN",
            Name.Tag: "BOLD GREEN",
            Name.Decorator: "CYAN",
            String: "MAGENTA",
            String.Doc: "UNDERLINE MAGENTA",
            String.Interpol: "BOLD MAGENTA",
            String.Escape: "BOLD RED",
            String.Regex: "MAGENTA",
            String.Symbol: "BOLD GREEN",
            String.Other: "GREEN",
            Number: "RED",
            Generic.Heading: "BOLD BLUE",
            Generic.Subheading: "BOLD MAGENTA",
            Generic.Deleted: "RED",
            Generic.Inserted: "GREEN",
            Generic.Error: "BOLD RED",
            Generic.Emph: "UNDERLINE",
            Generic.Prompt: "BOLD BLUE",
            Generic.Output: "GRAY",
            Generic.Traceback: "RED",
            Error: "RED",
        }
        styles = {k: _make_style(v) for k, v in styles.items()}
        styles.update({
            Token.Menu.Completions.Completion.Current: 'bg:#00aaaa #000000',
            Token.Menu.Completions.Completion: 'bg:#008888 #ffffff',
            Token.Menu.Completions.ProgressButton: 'bg:#003333',
            Token.Menu.Completions.ProgressBar: 'bg:#00aaaa',
            Token.AutoSuggestion: '#666666',
            Token.Aborted: '#888888',
        })
        # update with the prompt styles
        styles.update({t: s for (t, s) in zip(tokens, cstyles)})
        # Update with with any user styles
        userstyle = builtins.__xonsh_env__.get('PROMPT_TOOLKIT_STYLES')
        if userstyle is not None:
            styles.update(userstyle)
    return XonshStyle<|MERGE_RESOLUTION|>--- conflicted
+++ resolved
@@ -8,16 +8,10 @@
 from prompt_toolkit.shortcuts import prompt
 from prompt_toolkit.key_binding.manager import KeyBindingManager
 from prompt_toolkit.auto_suggest import AutoSuggestFromHistory
-<<<<<<< HEAD
 from prompt_toolkit.layout.lexers import PygmentsLexer
 from prompt_toolkit.filters import Condition, IsMultiline
 from prompt_toolkit.keys import Keys
-=======
-from prompt_toolkit.filters import Condition
-from prompt_toolkit.keys import Keys
 from pygments.token import Token
-from prompt_toolkit.layout.lexers import PygmentsLexer
->>>>>>> 41b144e3
 from pygments.style import Style
 from pygments.styles.default import DefaultStyle
 from pygments.token import (Keyword, Name, Comment, String, Error, Number,
@@ -92,15 +86,6 @@
                 completions_display = env.get('COMPLETIONS_DISPLAY')
                 multicolumn = (completions_display == 'multi')
                 completer = None if completions_display == 'none' else self.pt_completer
-<<<<<<< HEAD
-                @self.key_bindings_manager.registry.add_binding(Keys.F10, filter=IsMultiline())
-                def _(event):
-                    b = event.cli.current_buffer
-                    if b.document.char_before_cursor == ':':
-                        b.document = b.document.insert_after('\n'+env.get('INDENT'))
-                        b.cursor_down()
-=======
->>>>>>> 41b144e3
 
                 line = prompt(
                     mouse_support=mouse_support,
@@ -111,10 +96,7 @@
                     lexer=PygmentsLexer(XonshLexer),
                     history=self.history,
                     multiline=True,
-<<<<<<< HEAD
-=======
                     enable_history_search=True,
->>>>>>> 41b144e3
                     key_bindings_registry=self.key_bindings_manager.registry,
                     display_completions_in_columns=multicolumn)
 
