"""The prompt_toolkit based xonsh shell"""
import os
import builtins
from warnings import warn

from prompt_toolkit.shortcuts import prompt
from prompt_toolkit.key_binding.manager import KeyBindingManager
from prompt_toolkit.auto_suggest import AutoSuggestFromHistory
from prompt_toolkit.filters import Condition
from pygments.token import Token
from pygments.style import Style

from xonsh.base_shell import BaseShell
from xonsh.tools import format_prompt_for_prompt_toolkit
from xonsh.prompt_toolkit_completer import PromptToolkitCompleter
from xonsh.prompt_toolkit_history import LimitedFileHistory
from xonsh.prompt_toolkit_key_bindings import load_xonsh_bindings


def setup_history():
    """Creates history object."""
    env = builtins.__xonsh_env__
    hfile = env.get('XONSH_HISTORY_FILE')
    history = LimitedFileHistory()
    try:
        history.read_history_file(hfile)
    except PermissionError:
        warn('do not have read permissions for ' + hfile, RuntimeWarning)
    return history


def teardown_history(history):
    """Tears down the history object."""
    env = builtins.__xonsh_env__
    hsize = env.get('XONSH_HISTORY_SIZE')[0]
    hfile = env.get('XONSH_HISTORY_FILE')
    try:
        history.save_history_to_file(hfile, hsize)
    except PermissionError:
        warn('do not have write permissions for ' + hfile, RuntimeWarning)


class PromptToolkitShell(BaseShell):
    """The xonsh shell."""

    def __init__(self, **kwargs):
        super().__init__(**kwargs)
        self.history = setup_history()
        self.pt_completer = PromptToolkitCompleter(self.completer, self.ctx)
        self.vi_mode_enabled = builtins.__xonsh_env__.get('VI_MODE')
        self.key_bindings_manager = KeyBindingManager(
            enable_auto_suggest_bindings=True,
<<<<<<< HEAD
            enable_search=True, enable_abort_and_exit_bindings=True,
            enable_vi_mode=Condition(lambda cli: self.vi_mode_enabled))
=======
            enable_open_in_editor=True,
            enable_search=True, enable_abort_and_exit_bindings=True)
>>>>>>> 8fc67571
        load_xonsh_bindings(self.key_bindings_manager)

    def __del__(self):
        if self.history is not None:
            teardown_history(self.history)

    def cmdloop(self, intro=None):
        """Enters a loop that reads and execute input from user."""
        if intro:
            print(intro)
        _auto_suggest = AutoSuggestFromHistory()
        while not builtins.__xonsh_exit__:
            try:
                token_func, style_cls = self._get_prompt_tokens_and_style()
                mouse_support = builtins.__xonsh_env__.get('MOUSE_SUPPORT')
                if builtins.__xonsh_env__.get('AUTO_SUGGEST'):
                    auto_suggest = _auto_suggest
                else:
                    auto_suggest = None
                completions_display = builtins.__xonsh_env__.get('COMPLETIONS_DISPLAY')
                multicolumn = (completions_display == 'multi')
                completer = None if completions_display == 'none' else self.pt_completer
<<<<<<< HEAD
                self.vi_mode_enabled = builtins.__xonsh_env__.get('VI_MODE')
                line = get_input(
=======
                line = prompt(
>>>>>>> 8fc67571
                    mouse_support=mouse_support,
                    auto_suggest=auto_suggest,
                    get_prompt_tokens=token_func,
                    style=style_cls,
                    completer=completer,
                    history=self.history,
                    key_bindings_registry=self.key_bindings_manager.registry,
                    display_completions_in_columns=multicolumn)
                if not line:
                    self.emptyline()
                else:
                    line = self.precmd(line)
                    self.default(line)
            except KeyboardInterrupt:
                self.reset_buffer()
            except EOFError:
                break

    def _get_prompt_tokens_and_style(self):
        """Returns function to pass as prompt to prompt_toolkit."""
        token_names, cstyles, strings = format_prompt_for_prompt_toolkit(self.prompt)
        tokens = [getattr(Token, n) for n in token_names]

        def get_tokens(cli):
            return list(zip(tokens, strings))

        class CustomStyle(Style):
            styles = {
                Token.Menu.Completions.Completion.Current: 'bg:#00aaaa #000000',
                Token.Menu.Completions.Completion: 'bg:#008888 #ffffff',
                Token.Menu.Completions.ProgressButton: 'bg:#003333',
                Token.Menu.Completions.ProgressBar: 'bg:#00aaaa',
                Token.AutoSuggestion: '#666666',
                Token.Aborted: '#888888',
            }
            # update with the prompt styles
            styles.update({t: s for (t, s) in zip(tokens, cstyles)})
            # Update with with any user styles
            userstyle = builtins.__xonsh_env__.get('PROMPT_TOOLKIT_STYLES')
            if userstyle is not None:
                styles.update(userstyle)

        return get_tokens, CustomStyle<|MERGE_RESOLUTION|>--- conflicted
+++ resolved
@@ -50,13 +50,10 @@
         self.vi_mode_enabled = builtins.__xonsh_env__.get('VI_MODE')
         self.key_bindings_manager = KeyBindingManager(
             enable_auto_suggest_bindings=True,
-<<<<<<< HEAD
-            enable_search=True, enable_abort_and_exit_bindings=True,
-            enable_vi_mode=Condition(lambda cli: self.vi_mode_enabled))
-=======
-            enable_open_in_editor=True,
-            enable_search=True, enable_abort_and_exit_bindings=True)
->>>>>>> 8fc67571
+            enable_search=True, 
+            enable_abort_and_exit_bindings=True,
+            enable_vi_mode=Condition(lambda cli: self.vi_mode_enabled),
+            enable_open_in_editor=True)
         load_xonsh_bindings(self.key_bindings_manager)
 
     def __del__(self):
@@ -79,12 +76,8 @@
                 completions_display = builtins.__xonsh_env__.get('COMPLETIONS_DISPLAY')
                 multicolumn = (completions_display == 'multi')
                 completer = None if completions_display == 'none' else self.pt_completer
-<<<<<<< HEAD
                 self.vi_mode_enabled = builtins.__xonsh_env__.get('VI_MODE')
-                line = get_input(
-=======
                 line = prompt(
->>>>>>> 8fc67571
                     mouse_support=mouse_support,
                     auto_suggest=auto_suggest,
                     get_prompt_tokens=token_func,
