# -*- coding: utf-8 -*-
"""Tests the json history backend."""
# pylint: disable=protected-access
import os
import shlex

import pytest

from xonsh.lazyjson import LazyJSON
from xonsh.history.dummy import DummyHistory
from xonsh.history.json import JsonHistory
from xonsh.history.main import history_main, _xh_parse_args, construct_history


CMDS = ['ls', 'cat hello kitty', 'abc', 'def', 'touch me', 'grep from me']

@pytest.yield_fixture
def hist():
    h = JsonHistory(filename='xonsh-HISTORY-TEST.json', here='yup',
                    sessionid='SESSIONID', gc=False)
    yield h
    os.remove(h.filename)


def test_hist_init(hist):
    """Test initialization of the shell history."""
    with LazyJSON(hist.filename) as lj:
        obs = lj['here']
    assert 'yup' == obs


def test_hist_append(hist, xonsh_builtins):
    """Verify appending to the history works."""
    xonsh_builtins.__xonsh_env__['HISTCONTROL'] = set()
    hf = hist.append({'inp': 'still alive', 'rtn': 0})
    assert hf is None
    assert 'still alive' == hist.buffer[0]['inp']
    assert 0 == hist.buffer[0]['rtn']
    assert 0 == hist.rtns[-1]
    hf = hist.append({'inp': 'dead now', 'rtn': 1})
    assert 'dead now' == hist.buffer[1]['inp']
    assert 1 == hist.buffer[1]['rtn']
    assert 1 == hist.rtns[-1]
    hf = hist.append({'inp': 'reborn', 'rtn': 0})
    assert 'reborn' == hist.buffer[2]['inp']
    assert 0 == hist.buffer[2]['rtn']
    assert 0 == hist.rtns[-1]


def test_hist_flush(hist, xonsh_builtins):
    """Verify explicit flushing of the history works."""
    hf = hist.flush()
    assert hf is None
    xonsh_builtins.__xonsh_env__['HISTCONTROL'] = set()
    hist.append({'inp': 'still alive?', 'rtn': 0, 'out': 'yes'})
    hf = hist.flush()
    assert hf is not None
    while hf.is_alive():
        pass
    with LazyJSON(hist.filename) as lj:
        assert len(lj['cmds']) == 1
        cmd = lj['cmds'][0]
        assert cmd['inp'] == 'still alive?'
        assert not cmd.get('out', None)


def test_hist_flush_with_store_stdout(hist, xonsh_builtins):
    """Verify explicit flushing of the history works."""
    hf = hist.flush()
    assert hf is None
    xonsh_builtins.__xonsh_env__['HISTCONTROL'] = set()
    xonsh_builtins.__xonsh_env__['XONSH_STORE_STDOUT'] = True
    hist.append({'inp': 'still alive?', 'rtn': 0, 'out': 'yes'})
    hf = hist.flush()
    assert hf is not None
    while hf.is_alive():
        pass
    with LazyJSON(hist.filename) as lj:
        assert len(lj['cmds']) == 1
        assert lj['cmds'][0]['inp'] == 'still alive?'
        assert lj['cmds'][0]['out'].strip() == 'yes'


def test_hist_flush_with_hist_control(hist, xonsh_builtins):
    """Verify explicit flushing of the history works."""
    hf = hist.flush()
    assert hf is None
    xonsh_builtins.__xonsh_env__['HISTCONTROL'] = 'ignoredups,ignoreerr'
    hist.append({'inp': 'ls foo1', 'rtn': 0})
    hist.append({'inp': 'ls foo1', 'rtn': 1})
    hist.append({'inp': 'ls foo1', 'rtn': 0})
    hist.append({'inp': 'ls foo2', 'rtn': 2})
    hist.append({'inp': 'ls foo3', 'rtn': 0})
    hf = hist.flush()
    assert hf is not None
    while hf.is_alive():
        pass
    assert len(hist.buffer) == 0
    with LazyJSON(hist.filename) as lj:
        cmds = list(lj['cmds'])
        assert len(cmds) == 2
        assert [x['inp'] for x in cmds] == ['ls foo1', 'ls foo3']
        assert [x['rtn'] for x in cmds] == [0, 0]


def test_cmd_field(hist, xonsh_builtins):
    # in-memory
    xonsh_builtins.__xonsh_env__['HISTCONTROL'] = set()
    hf = hist.append({'inp': 'ls foo', 'rtn': 1})
    assert hf is None
    assert 1 == hist.rtns[0]
    assert 1 == hist.rtns[-1]
    assert None == hist.outs[-1]
    # slice
    assert [1] == hist.rtns[:]
    # on disk
    hf = hist.flush()
    assert hf is not None
    assert 1 == hist.rtns[0]
    assert 1 == hist.rtns[-1]
    assert None == hist.outs[-1]


@pytest.mark.parametrize('inp, commands, offset', [
    ('', CMDS, (0, 1)),
    ('-r', list(reversed(CMDS)), (len(CMDS)- 1, -1)),
    ('0', CMDS[0:1], (0, 1)),
    ('1', CMDS[1:2], (1, 1)),
    ('-2', CMDS[-2:-1], (len(CMDS) -2 , 1)),
    ('1:3', CMDS[1:3], (1, 1)),
    ('1::2', CMDS[1::2], (1, 2)),
    ('-4:-2', CMDS[-4:-2], (len(CMDS) - 4, 1))
    ])
def test_show_cmd_numerate(inp, commands, offset, hist, xonsh_builtins, capsys):
    """Verify that CLI history commands work."""
    base_idx, step = offset
    xonsh_builtins.__xonsh_history__ = hist
    xonsh_builtins.__xonsh_env__['HISTCONTROL'] = set()
    for ts, cmd in enumerate(CMDS):  # populate the shell history
        hist.append({'inp': cmd, 'rtn': 0, 'ts':(ts + 1, ts + 1.5)})

    exp = ('{}: {}'.format(base_idx + idx * step, cmd)
           for idx, cmd in enumerate(list(commands)))
    exp = '\n'.join(exp)

    history_main(['show', '-n'] + shlex.split(inp))
    out, err = capsys.readouterr()
    assert out.rstrip() == exp


def test_histcontrol(hist, xonsh_builtins):
    """Test HISTCONTROL=ignoredups,ignoreerr"""

    xonsh_builtins.__xonsh_env__['HISTCONTROL'] = 'ignoredups,ignoreerr'
    assert len(hist.buffer) == 0

    # An error, buffer remains empty
    hist.append({'inp': 'ls foo', 'rtn': 2})
    assert len(hist.buffer) == 1
    assert hist.rtns[-1] == 2
    assert hist.inps[-1] == 'ls foo'

    # Success
    hist.append({'inp': 'ls foobazz', 'rtn': 0})
    assert len(hist.buffer) == 2
    assert 'ls foobazz' == hist.buffer[-1]['inp']
    assert 0 == hist.buffer[-1]['rtn']
    assert hist.rtns[-1] == 0
    assert hist.inps[-1] == 'ls foobazz'

    # Error
    hist.append({'inp': 'ls foo', 'rtn': 2})
    assert len(hist.buffer) == 3
    assert 'ls foo' == hist.buffer[-1]['inp']
    assert 2 == hist.buffer[-1]['rtn']
    assert hist.rtns[-1] == 2
    assert hist.inps[-1] == 'ls foo'

    # File now exists, success
    hist.append({'inp': 'ls foo', 'rtn': 0})
    assert len(hist.buffer) == 4
    assert 'ls foo' == hist.buffer[-1]['inp']
    assert 0 == hist.buffer[-1]['rtn']
    assert hist.rtns[-1] == 0
    assert hist.inps[-1] == 'ls foo'

    # Success
    hist.append({'inp': 'ls', 'rtn': 0})
    assert len(hist.buffer) == 5
    assert 'ls' == hist.buffer[-1]['inp']
    assert 0 == hist.buffer[-1]['rtn']
    assert hist.rtns[-1] == 0
    assert hist.inps[-1] == 'ls'

    # Dup
    hist.append({'inp': 'ls', 'rtn': 0})
    assert len(hist.buffer) == 6
    assert hist.rtns[-1] == 0
    assert hist.inps[-1] == 'ls'

    # Success
    hist.append({'inp': '/bin/ls', 'rtn': 0})
    assert len(hist.buffer) == 7
    assert '/bin/ls' == hist.buffer[-1]['inp']
    assert 0 == hist.buffer[-1]['rtn']
    assert hist.rtns[-1] == 0
    assert hist.inps[-1] == '/bin/ls'

    # Error
    hist.append({'inp': 'ls bazz', 'rtn': 1})
    assert len(hist.buffer) == 8
    assert 'ls bazz' == hist.buffer[-1]['inp']
    assert 1 == hist.buffer[-1]['rtn']
    assert hist.rtns[-1] == 1
    assert hist.inps[-1] == 'ls bazz'

    # Error
    hist.append({'inp': 'ls bazz', 'rtn': -1})
    assert len(hist.buffer) == 9
    assert 'ls bazz' == hist.buffer[-1]['inp']
    assert -1 == hist.buffer[-1]['rtn']
    assert hist.rtns[-1] == -1
    assert hist.inps[-1] == 'ls bazz'


@pytest.mark.parametrize('args', [ '-h', '--help', 'show -h', 'show --help'])
def test_parse_args_help(args, capsys):
    with pytest.raises(SystemExit):
        args = _xh_parse_args(shlex.split(args))
    assert 'show this help message and exit' in capsys.readouterr()[0]


@pytest.mark.parametrize('args, exp', [
    ('', ('show', 'session', [], False, False)),
    ('1:5', ('show', 'session', ['1:5'], False, False)),
    ('show', ('show', 'session', [], False, False)),
    ('show 15', ('show', 'session', ['15'], False, False)),
    ('show bash 3:5 15:66', ('show', 'bash', ['3:5', '15:66'], False, False)),
    ('show -r', ('show', 'session', [], False, True)),
    ('show -rn bash', ('show', 'bash', [], True, True)),
    ('show -n -r -30:20', ('show', 'session', ['-30:20'], True, True)),
    ('show -n zsh 1:2:3', ('show', 'zsh', ['1:2:3'], True, False))
    ])
def test_parser_show(args, exp):
    # use dict instead of argparse.Namespace for pretty pytest diff
    exp_ns = {'action': exp[0],
              'session': exp[1],
              'slices': exp[2],
              'numerate': exp[3],
              'reverse': exp[4],
              'start_time': None,
              'end_time': None,
              'datetime_format': None,
              'timestamp': False}
    ns = _xh_parse_args(shlex.split(args))
    assert ns.__dict__ == exp_ns


@pytest.mark.parametrize('index, exp', [
    (-1, ('grep from me', 'out', 0, (5, 6))),
    (1, ('cat hello kitty', 'out', 0, (1, 2))),
    (slice(1, 3), [('cat hello kitty', 'out', 0, (1, 2)),
                   ('abc', 'out', 0, (2, 3))]),
])
def test_history_getitem(index, exp, hist, xonsh_builtins):
    xonsh_builtins.__xonsh_env__['HISTCONTROL'] = set()
<<<<<<< HEAD
    for ts,cmd in enumerate(CMDS):  # populate the shell history
        hist.append({'inp': cmd, 'rtn': 0, 'ts':(ts + 1, ts + 1.5)})
    assert hist[index] == exp


def test_construct_history_str(xonsh_builtins):
    xonsh_builtins.__xonsh_env__['XONSH_HISTORY_BACKEND'] = 'dummy'
    assert isinstance(construct_history(), DummyHistory)


def test_construct_history_class(xonsh_builtins):
    xonsh_builtins.__xonsh_env__['XONSH_HISTORY_BACKEND'] = DummyHistory
    assert isinstance(construct_history(), DummyHistory)


def test_construct_history_instance(xonsh_builtins):
    xonsh_builtins.__xonsh_env__['XONSH_HISTORY_BACKEND'] = DummyHistory()
    assert isinstance(construct_history(), DummyHistory)
=======
    attrs = ('inp', 'out', 'rtn', 'ts')

    for ts,cmd in enumerate(CMDS):  # populate the shell history
        entry = {k: v for k, v in zip(attrs, [cmd, 'out', 0, (ts, ts+1)])}
        hist.append(entry)

    entry = hist[index]
    if isinstance(entry, list):
        assert [(e.cmd, e.out, e.rtn, e.ts) for e in entry] == exp
    else:
        assert (entry.cmd, entry.out, entry.rtn, entry.ts) == exp
>>>>>>> c3a0dab6
<|MERGE_RESOLUTION|>--- conflicted
+++ resolved
@@ -264,26 +264,6 @@
 ])
 def test_history_getitem(index, exp, hist, xonsh_builtins):
     xonsh_builtins.__xonsh_env__['HISTCONTROL'] = set()
-<<<<<<< HEAD
-    for ts,cmd in enumerate(CMDS):  # populate the shell history
-        hist.append({'inp': cmd, 'rtn': 0, 'ts':(ts + 1, ts + 1.5)})
-    assert hist[index] == exp
-
-
-def test_construct_history_str(xonsh_builtins):
-    xonsh_builtins.__xonsh_env__['XONSH_HISTORY_BACKEND'] = 'dummy'
-    assert isinstance(construct_history(), DummyHistory)
-
-
-def test_construct_history_class(xonsh_builtins):
-    xonsh_builtins.__xonsh_env__['XONSH_HISTORY_BACKEND'] = DummyHistory
-    assert isinstance(construct_history(), DummyHistory)
-
-
-def test_construct_history_instance(xonsh_builtins):
-    xonsh_builtins.__xonsh_env__['XONSH_HISTORY_BACKEND'] = DummyHistory()
-    assert isinstance(construct_history(), DummyHistory)
-=======
     attrs = ('inp', 'out', 'rtn', 'ts')
 
     for ts,cmd in enumerate(CMDS):  # populate the shell history
@@ -295,4 +275,18 @@
         assert [(e.cmd, e.out, e.rtn, e.ts) for e in entry] == exp
     else:
         assert (entry.cmd, entry.out, entry.rtn, entry.ts) == exp
->>>>>>> c3a0dab6
+
+
+def test_construct_history_str(xonsh_builtins):
+    xonsh_builtins.__xonsh_env__['XONSH_HISTORY_BACKEND'] = 'dummy'
+    assert isinstance(construct_history(), DummyHistory)
+
+
+def test_construct_history_class(xonsh_builtins):
+    xonsh_builtins.__xonsh_env__['XONSH_HISTORY_BACKEND'] = DummyHistory
+    assert isinstance(construct_history(), DummyHistory)
+
+
+def test_construct_history_instance(xonsh_builtins):
+    xonsh_builtins.__xonsh_env__['XONSH_HISTORY_BACKEND'] = DummyHistory()
+    assert isinstance(construct_history(), DummyHistory)